name: Tests

on:
  pull_request:
  push:
    tags: '*'

jobs:
  test-linux:
    timeout-minutes: 60
    strategy:
      fail-fast: true

    runs-on: ubuntu-latest

    steps:
    - name: Cancel Previous Runs
      uses: styfle/cancel-workflow-action@0.8.0
      with:
        access_token: ${{ github.token }}

    - name: Checkout
      uses: actions/checkout@v2

    - name: Set up Julia
      uses: julia-actions/setup-julia@v1
      with:
<<<<<<< HEAD
        version: '1' # Latest 1.x release of julia

=======
        version: 1
        
>>>>>>> 182d5742
    - name: Install Julia Project Packages
      # we add this ENV varaible to force PyCall to download and use Conda rather than
      # the system python (default on Linux), see the PyCall documentation
      env:
        PYTHON: ""
      run: |
        julia --project -e 'using Pkg; Pkg.instantiate()'

    - name: Install SciKitLearn Conda Package
      env:
        PYTHON: ""
      run: |
<<<<<<< HEAD
        julia --project -e 'using Conda; Conda.add("scipy=1.11.4")'
        julia --project -e 'using Conda; Conda.add("scikit-learn=1.3.2")'
=======
        julia --project -e 'using Conda; Conda.add("scipy=1.14.1")'
        julia --project -e 'using Conda; Conda.add("scikit-learn=1.5.1")'
>>>>>>> 182d5742

    - name: Run Unit Tests
      env:
        PYTHON: ""
      run: |
        julia --project -e 'using Pkg; Pkg.test(coverage=true)'

    - name: Generate coverage file
      run: |
        julia --project -e 'using Pkg; Pkg.add("Coverage");
                            using Coverage;
                            LCOV.writefile("coverage-lcov.info", Codecov.process_folder())'
      if: success()

    - name: Submit coverage
      uses: codecov/codecov-action@v1.0.7
      with:
        token: ${{secrets.CODECOV_TOKEN}}
      if: success()

  test-macos:
    timeout-minutes: 60
    strategy:
      fail-fast: true

    runs-on: macos-latest

    steps:
    - name: Cancel Previous Runs
      uses: styfle/cancel-workflow-action@0.8.0
      with:
        access_token: ${{ github.token }}

    - name: Checkout
      uses: actions/checkout@v2

    - name: Set up Julia
      uses: julia-actions/setup-julia@v1
      with:
<<<<<<< HEAD
        version: '1' # Latest 1.x release of julia


=======
        version: 1.9.0
                 # later versions causes hanging in package building
>>>>>>> 182d5742
    - name: Install Julia Project Packages
      env:
        PYTHON: ""
      run: |
        julia --project -e 'using Pkg; Pkg.instantiate()'

    - name: Install SciKitLearn Conda Package
      env:
        PYTHON: ""
      run: |
<<<<<<< HEAD
        julia --project -e 'using Conda; Conda.add("scipy=1.11.4")'
        julia --project -e 'using Conda; Conda.add("scikit-learn=1.3.2")'
=======
        julia --project -e 'using Conda; Conda.add("scipy=1.14.1")'
        julia --project -e 'using Conda; Conda.add("scikit-learn=1.5.1")'
>>>>>>> 182d5742

    - name: Run Unit Tests
      env:
        PYTHON: ""
      run: |
        LD_LIBRARY_PATH=$HOME/.julia/conda/3/lib julia --project -e 'using Pkg; Pkg.test()'

  test-windows:
    timeout-minutes: 60
    strategy:
      fail-fast: true

    runs-on: windows-latest

    steps:
    - name: Cancel Previous Runs
      uses: styfle/cancel-workflow-action@0.8.0
      with:
        access_token: ${{ github.token }}

    - name: Checkout
      uses: actions/checkout@v2

    - name: Set up Julia
      uses: julia-actions/setup-julia@v1
      with:
<<<<<<< HEAD
        version: '1' # Latest 1.x release of julia
=======
        version: 1
>>>>>>> 182d5742

    - name: Install Julia Project Packages
      env:
        PYTHON: ""
      run: |
        julia --project -e 'using Pkg; Pkg.instantiate()'

    - name: Install SciKitLearn Conda Package
      env:
        PYTHON: ""
      run: |
<<<<<<< HEAD
        julia --project -e 'using Conda; Conda.add(\"scipy=1.11.4\")'
        julia --project -e 'using Conda; Conda.add(\"scikit-learn=1.3.2\")'
=======
        julia --project -e 'using Conda; Conda.add("scipy=1.14.1")'
        julia --project -e 'using Conda; Conda.add("scikit-learn=1.5.1")'
>>>>>>> 182d5742

    - name: Run Unit Tests
      env:
        PYTHON: ""
      run: |
        julia --project -e 'using Pkg; Pkg.test()'<|MERGE_RESOLUTION|>--- conflicted
+++ resolved
@@ -25,13 +25,8 @@
     - name: Set up Julia
       uses: julia-actions/setup-julia@v1
       with:
-<<<<<<< HEAD
-        version: '1' # Latest 1.x release of julia
-
-=======
         version: 1
         
->>>>>>> 182d5742
     - name: Install Julia Project Packages
       # we add this ENV varaible to force PyCall to download and use Conda rather than
       # the system python (default on Linux), see the PyCall documentation
@@ -44,13 +39,8 @@
       env:
         PYTHON: ""
       run: |
-<<<<<<< HEAD
-        julia --project -e 'using Conda; Conda.add("scipy=1.11.4")'
-        julia --project -e 'using Conda; Conda.add("scikit-learn=1.3.2")'
-=======
         julia --project -e 'using Conda; Conda.add("scipy=1.14.1")'
         julia --project -e 'using Conda; Conda.add("scikit-learn=1.5.1")'
->>>>>>> 182d5742
 
     - name: Run Unit Tests
       env:
@@ -90,15 +80,9 @@
     - name: Set up Julia
       uses: julia-actions/setup-julia@v1
       with:
-<<<<<<< HEAD
-        version: '1' # Latest 1.x release of julia
+        version: 1
 
-
-=======
-        version: 1.9.0
-                 # later versions causes hanging in package building
->>>>>>> 182d5742
-    - name: Install Julia Project Packages
+  - name: Install Julia Project Packages
       env:
         PYTHON: ""
       run: |
@@ -108,13 +92,8 @@
       env:
         PYTHON: ""
       run: |
-<<<<<<< HEAD
-        julia --project -e 'using Conda; Conda.add("scipy=1.11.4")'
-        julia --project -e 'using Conda; Conda.add("scikit-learn=1.3.2")'
-=======
         julia --project -e 'using Conda; Conda.add("scipy=1.14.1")'
         julia --project -e 'using Conda; Conda.add("scikit-learn=1.5.1")'
->>>>>>> 182d5742
 
     - name: Run Unit Tests
       env:
@@ -141,11 +120,7 @@
     - name: Set up Julia
       uses: julia-actions/setup-julia@v1
       with:
-<<<<<<< HEAD
-        version: '1' # Latest 1.x release of julia
-=======
         version: 1
->>>>>>> 182d5742
 
     - name: Install Julia Project Packages
       env:
@@ -157,13 +132,8 @@
       env:
         PYTHON: ""
       run: |
-<<<<<<< HEAD
-        julia --project -e 'using Conda; Conda.add(\"scipy=1.11.4\")'
-        julia --project -e 'using Conda; Conda.add(\"scikit-learn=1.3.2\")'
-=======
         julia --project -e 'using Conda; Conda.add("scipy=1.14.1")'
         julia --project -e 'using Conda; Conda.add("scikit-learn=1.5.1")'
->>>>>>> 182d5742
 
     - name: Run Unit Tests
       env:
