--- conflicted
+++ resolved
@@ -25,13 +25,8 @@
 StatsBase = "2913bbd2-ae8a-5f71-8c99-4fb6c76f3a91"
 
 [compat]
-<<<<<<< HEAD
 AbstractMCMC = "3.3, 4, 5"
-AdvancedMH = "0.6, 0.7"
-=======
-AbstractMCMC = "3.3, 4"
 AdvancedMH = "0.6, 0.7, 0.8"
->>>>>>> 8ed4e768
 Conda = "1.7"
 Distributions = "0.24, 0.25"
 DocStringExtensions = "0.8, 0.9"
